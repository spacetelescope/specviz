--- conflicted
+++ resolved
@@ -54,37 +54,6 @@
     </item>
    </layout>
   </widget>
-<<<<<<< HEAD
-=======
-  <widget class="QMenuBar" name="menu_bar">
-   <property name="geometry">
-    <rect>
-     <x>0</x>
-     <y>0</y>
-     <width>1280</width>
-     <height>22</height>
-    </rect>
-   </property>
-   <widget class="QMenu" name="menu_file">
-    <property name="title">
-     <string>File</string>
-    </property>
-   </widget>
-   <widget class="QMenu" name="menu_edit">
-    <property name="title">
-     <string>Edit</string>
-    </property>
-   </widget>
-   <widget class="QMenu" name="menu_plugins">
-    <property name="title">
-     <string>Plugins</string>
-    </property>
-   </widget>
-   <addaction name="menu_file"/>
-   <addaction name="menu_edit"/>
-   <addaction name="menu_plugins"/>
-  </widget>
->>>>>>> b34ee7cb
   <widget class="QStatusBar" name="status_bar"/>
   <widget class="QToolBar" name="tool_bar">
    <property name="windowTitle">
