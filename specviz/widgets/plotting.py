--- conflicted
+++ resolved
@@ -539,22 +539,11 @@
         self._region_text_item.setText("")
         self.roi_removed.emit(roi)
 
-    def list_all_regions(self):
-        """Get all region items in plot"""
-        regions = []
-        for item in self.items():
-            if isinstance(item, LinearRegionItem):
-                regions.append(item)
-        return regions
-<<<<<<< HEAD
-=======
-
     # --------  Line lists and line labels handling.
 
     # Finds the wavelength range spanned by the spectrum (or spectra)
     # at hand. The range will be used to bracket the set of lines
     # actually read from the line list table(s).
->>>>>>> 46c6da13
 
     def enterEvent(self, event):
         """
