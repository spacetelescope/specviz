import os

import astropy.units as u
import numpy as np
import logging
import pyqtgraph as pg
import qtawesome as qta

from qtpy.QtCore import Property, QEvent, QModelIndex, QObject, Qt, Signal
<<<<<<< HEAD
from qtpy.QtWidgets import (QAction, QListWidget, QMainWindow, QMdiSubWindow,
                            QMenu, QSizePolicy, QWidget, QDialog, QDialogButtonBox,
                            QToolButton, QWidgetAction, QColorDialog, QMessageBox)
=======
from qtpy.QtWidgets import (QAction, QListWidget, QMainWindow, QMdiSubWindow, QDialog,
                            QToolButton, QSizePolicy, QWidget, QMenu, QWidgetAction, QColorDialog, QMessageBox, QDialogButtonBox)
>>>>>>> 7c111759
from qtpy.uic import loadUi

from ..core.items import PlotDataItem
from ..core.models import PlotProxyModel
from ..utils import UI_PATH
from .custom import LinearRegionItem

logging.basicConfig(level=logging.DEBUG, format="%(filename)s: %(levelname)8s %(message)s")
log = logging.getLogger('UnitChangeDialog')
log.setLevel(logging.WARNING)


class PlotWindow(QMdiSubWindow):
    """
    Displayed plotting subwindow available in the `QMdiArea`.
    """
    def __init__(self, model, *args, **kwargs):
        super(PlotWindow, self).__init__(*args, **kwargs)

        # The central widget of the sub window will be a main window so that it
        # can support having tab bars
        self._central_widget = QMainWindow()
        self.setWidget(self._central_widget)

        loadUi(os.path.join(UI_PATH, "plot_window.ui"), self._central_widget)

        # The central widget of the main window widget will be the plot
        self._model = model
        self._current_item_index = None

        self._plot_widget = PlotWidget(model=self._model)
        self._plot_widget.plotItem.setMenuEnabled(False)

        self._central_widget.setCentralWidget(self._plot_widget)

        # Add a menu to the plot options action
        _plot_options_button = self._central_widget.tool_bar.widgetForAction(
            self._central_widget.plot_options_action)
        _plot_options_button.setPopupMode(QToolButton.InstantPopup)

        self._plot_options_menu = QMenu(self._central_widget)
        _plot_options_button.setMenu(self._plot_options_menu)

        # Add the line color action
        self._change_color_action = QAction("Line Color")
        self._plot_options_menu.addAction(self._change_color_action)

        # Add the qtawesome icons to the plot-specific actions
        self._central_widget.linear_region_action.setIcon(
            qta.icon('fa.compress',
                     color='black',
                     color_active='orange'))

        self._central_widget.remove_region_action.setIcon(
            qta.icon('fa.compress', 'fa.trash',
                      options=[{'scale_factor': 1},
                               {'color': 'red', 'scale_factor': 0.75,
                                'offset': (0.25, 0.25)}]))

        # self._main_window.rectangular_region_action.setIcon(
        #     qta.icon('fa.square',
        #              active='fa.legal',
        #              color='black',
        #              color_active='orange'))

        self._central_widget.plot_options_action.setIcon(
            qta.icon('fa.line-chart',
                     active='fa.legal',
                     color='black',
                     color_active='orange'))

        self._central_widget.export_plot_action.setIcon(
            qta.icon('fa.download',
                     active='fa.legal',
                     color='black',
                     color_active='orange'))

        self._main_window.change_unit_action.setIcon(
            qta.icon('fa.exchange',
                     active='fa.legal',
                     color='black',
                     color_active='orange'))

        self.setup_connections()
        spacer = QWidget()
        spacer.setFixedSize(self._central_widget.tool_bar.iconSize() * 2)
        self._central_widget.tool_bar.insertWidget(
            self._central_widget.plot_options_action, spacer)

        spacer = QWidget()
        size_policy = QSizePolicy(QSizePolicy.Expanding, QSizePolicy.Preferred)
        size_policy.setHorizontalStretch(1)
        spacer.setSizePolicy(size_policy)
        self._central_widget.tool_bar.addWidget(spacer)

        # Setup connections
        self._central_widget.linear_region_action.triggered.connect(
            self.plot_widget._on_add_linear_region)
        self._central_widget.remove_region_action.triggered.connect(
            self.plot_widget._on_remove_linear_region)
        self._change_color_action.triggered.connect(self._on_change_color)

    @property
    def current_item(self):
        if self._current_item_index is not None:
            return self.proxy_model.item_from_index(self._current_item_index)

    @property
    def plot_widget(self):
        return self._plot_widget

    def setup_connections(self):
        def change_color():
            model = self._model
            data_item = model.items[0]
            print("Changing color on", data_item.name)
            data_item.color = '#000000'

        self._main_window.plot_options_action.triggered.connect(change_color)
        self._main_window.change_unit_action.triggered.connect(self._on_change_unit)

    def _on_change_unit(self):
        # print(self.current_item, self._plot_widget)
        unit_change = UnitChangeDialog(self._plot_widget)
        unit_change.exec_()

    @property
    def proxy_model(self):
        return self.plot_widget.proxy_model

    def _on_current_item_changed(self, current_idx, prev_idx):
        self._current_item_index = current_idx

    def _on_change_color(self):
        """
        Listens for color changed events in plot windows, gets the currently
        selected item in the data list view, and changes the stored color
        value.
        """
        # If there is no currently selected rows, raise an error
        if self.current_item is None:
            message_box = QMessageBox()
            message_box.setText("No item selected, cannot change color.")
            message_box.setIcon(QMessageBox.Warning)
            message_box.setInformativeText(
                "There is currently no item selected. Please select an item "
                "before changing its plot color.")

            message_box.exec()
            return

        color = QColorDialog.getColor()

        if color.isValid():
            self.current_item.color = color.name()


class PlotWidget(pg.PlotWidget):
    """
    The Qt widget housing all aspects of a single plot window. This includes
    axes, plot data items, labels, etc.

    Upon initialization of a new plot widget, items from the
    :class:`~specviz.core.models.DataListModel` are added to the plot. The
    first item that is added defines the units for the entire plot. Subsequent
    data items will attempt to have their units converted.

    Parameters
    ----------
    title : str
        The title of this particular plot window.
    model : :class:`~specviz.core.models.DataListModel`
        The core model for this specviz instance. This will be referenced
        through a proxy model when used for plotting.
    visible : bool, optional
        This overrides the individual plot data item visibility on
        initialization of the plot widget.

    Signals
    -------
    plot_added : None
        Fired when a plot data item has been added to the plot widget.
    plot_removed : None
        Fired when a plot data item has been removed from the plot widget.
    """
    plot_added = Signal(PlotDataItem)
    plot_removed = Signal(PlotDataItem)

    def __init__(self, title=None, model=None, visible=True, *args, **kwargs):
        super(PlotWidget, self).__init__(*args, **kwargs)
        self._title = title or "Untitled Plot"
        self._plot_item = self.getPlotItem()
        self._visible = visible

        # Define labels for axes
        self._plot_item.setLabel('bottom', text='')
        self._plot_item.setLabel('left', text='')

        # Store current select region
        self._selected_region = None

        # Setup select region labels
        self._region_text_item = pg.TextItem(color="k")
        self.addItem(self._region_text_item)
        self._region_text_item.setParentItem(self.getViewBox())

        # Store the unit information for this plot. This is defined by the
        # first data set that gets plotted. All other data sets will attempt
        # to be converted to these units.
        self._data_unit = None
        self._spectral_axis_unit = None

        # Cache a reference to the model object that's attached to the parent
        self._proxy_model = PlotProxyModel(model)

        # Set default axes ranges
        self.setRange(xRange=(0, 1), yRange=(0, 1))

        # Listen for model events to add/remove items from the plot
        self.proxy_model.rowsInserted.connect(self._check_unit_compatibility)
        self.proxy_model.rowsAboutToBeRemoved.connect(
            lambda idx: self.remove_plot(index=idx))

        self.plot_added.connect(self.check_plot_compatibility)
        self.plot_removed.connect(self.check_plot_compatibility)

    @property
    def title(self):
        return self._title

    @property
    def proxy_model(self):
        return self._proxy_model

    @property
    def data_unit(self):
        return self._data_unit

    # def set_data_unit(self, data_unit):
    #     self._data_unit = data_unit

    @property
    def spectral_axis_unit(self):
        return self._spectral_axis_unit

    @data_unit.setter
    def data_unit(self, value):
        for plot_data_item in self.listDataItems():
            if plot_data_item.is_data_unit_compatible(value):
                plot_data_item.data_unit = value

                # Re-initialize plot to update the displayed values and
                # adjust ranges of the displayed axes
                self.initialize_plot(spectral_axis_unit=value)
            else:
                # Technically, this should not occur, but in the unforseen
                # case that it does, remove the plot and log an error
                self.remove_plot(item=plot_data_item)
                logging.error("Removing plot '%s' due to incompatible units "
                              "('%s' and '%s').",
                              plot_data_item.data_item.name,
                              plot_data_item.spectral_axis_unit, value)

    @spectral_axis_unit.setter
    def spectral_axis_unit(self, value):
        for plot_data_item in self.listDataItems():
            if plot_data_item.is_spectral_axis_unit_compatible(value):
                plot_data_item.spectral_axis_unit = value

                # Re-initialize plot to update the displayed values and
                # adjust ranges of the displayed axes
                self.initialize_plot(spectral_axis_unit=value)
            else:
                # Technically, this should not occur, but in the unforseen
                # case that it does, remove the plot and log an error
                self.remove_plot(item=plot_data_item)
                logging.error("Removing plot '%s' due to incompatible units "
                              "('%s' and '%s').",
                              plot_data_item.data_item.name,
                              plot_data_item.spectral_axis_unit, value)

    def on_item_changed(self, item):
        """
        Called when the user clicks the item's checkbox.
        """
        source_index = self.proxy_model.sourceModel().indexFromItem(item)
        proxy_index = self.proxy_model.mapFromSource(source_index)

        plot_data_item = self.proxy_model.item_from_index(proxy_index)

        if plot_data_item.visible:
            if plot_data_item not in self.listDataItems():
                logging.info("Adding plot %s", item.name)
                self.add_plot(item=plot_data_item,
                              visible=True,
                              initialize=len(self.listDataItems()) == 0)
        else:
            if plot_data_item in self.listDataItems():
                logging.info("Removing plot %s", item.name)
                self.remove_plot(item=plot_data_item)

        # Re-evaluate plot unit compatibilities
        # self.check_plot_compatibility()

    def check_plot_compatibility(self):
        for i in range(self.proxy_model.sourceModel().rowCount()):
            model_item = self.proxy_model.sourceModel().item(i)
            source_index = self.proxy_model.sourceModel().indexFromItem(model_item)
            proxy_index = self.proxy_model.mapFromSource(source_index)

            if not proxy_index.isValid():
                continue

            plot_data_item = self.proxy_model.item_from_index(proxy_index)

            if self.data_unit is None and self.spectral_axis_unit is None or \
                    plot_data_item.are_units_compatible(
                        self.spectral_axis_unit, self.data_unit):
                plot_data_item.data_item.setEnabled(True)
            else:
                plot_data_item.data_item.setEnabled(False)

    def _check_unit_compatibility(self, index, first=None, last=None):
        if not index.isValid():
            return

        plot_data_item = self.proxy_model.item_from_index(index)

        if not plot_data_item.are_units_compatible(self.spectral_axis_unit,
                                                   self.data_unit):
            plot_data_item.setEnabled(False)

    def add_plot(self, item=None, index=None, visible=True, initialize=False):
        """
        Adds a plot data item given an index in the current plot sub
        window's proxy model, or if given the item explicitly.

        Parameters
        ----------
        item : :class:`~specviz.core.items.PlotDataItem`
            The item in the proxy model to add to this plot.
        index : :class:`~qtpy.QtCore.QModelIndex`
            The index in the model of the data item associated with this plot.
        visible : bool
            Sets the initial visibility state of this plot item.
        initialize : bool
            Whether the plot should re-evaluate axis labels and re-configure
            axis bounds.
        """
        if item is None:
            # Retrieve the data item from the model
            item = self._proxy_model.item_from_index(index)
            item.visible = self._visible

        if item.are_units_compatible(self.spectral_axis_unit,
                                               self.data_unit):
            item.data_unit = self.data_unit
            item.spectral_axis_unit = self.spectral_axis_unit
        else:
            item.reset_units()

        self.addItem(item)

        if initialize:
            self.initialize_plot(item.data_unit,
                                 item.spectral_axis_unit)

        # Emit a plot added signal
        self.plot_added.emit(item)

    def initialize_plot(self, data_unit=None, spectral_axis_unit=None):
        """
        Routine to re-configure the display settings of the plot to fit the
        plotted data and re-assess the physical type and unit information of
        the data.

        Parameters
        ----------
        data_unit : str or :class:`~astropy.units.Unit`
            The data unit used for the display of the y axis.
        spectral_axis_unit : str or :class:`~astropy.units.Unit`
            The spectral axis unit used for the display of the x axis.
        """
        # We need to be careful here to explicitly check the data_unit against
        # None since it may also be '' which is a valid dimensionless unit.
        self._data_unit = self._data_unit if data_unit is None else data_unit
        self._spectral_axis_unit = spectral_axis_unit or self._spectral_axis_unit

        # Deal with dispersion units
        dispersion_unit = u.Unit(self.spectral_axis_unit or "")

        if dispersion_unit.physical_type == 'length':
            self._plot_item.setLabel('bottom', "Wavelength", units=dispersion_unit)
        elif dispersion_unit.physical_type == 'frequency':
            self._plot_item.setLabel('bottom', "Frequency", units=dispersion_unit)
        elif dispersion_unit.physical_type == 'energy':
            self._plot_item.setLabel('bottom', "Energy", units=dispersion_unit)
        else:
            self._plot_item.setLabel('bottom', "Dispersion", units=dispersion_unit)

        # Deal with data units
        data_unit = u.Unit(self.data_unit or "")

        if data_unit.physical_type == 'spectral flux density':
            self._plot_item.setLabel('left', "Flux Density", units=data_unit)
        else:
            self._plot_item.setLabel('left', "Flux", units=data_unit)

        self.autoRange()

    def remove_plot(self, item=None, index=None, start=None, end=None):
        """
        Removes a plot data item given an index in the current plot sub
        window's proxy model.

        Parameters
        ----------
        item : :class:`~specviz.core.items.PlotDataItem`
            The item in the proxy model to remove from this plot.
        index : :class:`~qtpy.QtCore.QModelIndex`
            The index in the model of the data item associated with this plot.
        start : int
            The starting index in the model item list.
        end : int
            The ending index in the model item list.
        """
        if item is None and index is not None:
            if not index.isValid():
                return

            # Retrieve the data item from the proxy model
            item = self.proxy_model.item_from_index(index)

        if item is not None:
            # Since we've removed the plot, ensure that its visibility state
            # had been changed as well
            item.visible = False

            # Remove plot data item from this plot
            self.removeItem(item)

            # If there are no current plots, reset unit information for plot
            if len(self.listDataItems()) == 0:
                self._data_unit = None
                self._spectral_axis_unit = None

                self._plot_item.setLabel('bottom', "", units="")
                self._plot_item.setLabel('left', "", units="")

                # Reset the plot axes
                self.setRange(xRange=(0, 1), yRange=(0, 1))
            elif len(self.listDataItems()) == 1:
                self.autoRange()

            # Emit a plot added signal
<<<<<<< HEAD
            # self.plot_removed.emit()
            self.plot_removed.emit(plot_data_item)
            self.plot_removed.emit(plot_data_item)
=======
            self.plot_removed.emit(item)
>>>>>>> 7c111759

    def _on_region_changed(self):
        """
        Updates the displayed minimum and maximum values when the currently
        selected region is changed.
        """
        self._region_text_item.setText(
            "Region: ({:0.5g}, {:0.5g})".format(
                *(self._selected_region.getRegion() *
                  u.Unit(self.spectral_axis_unit or ""))
                ))

    def _on_add_linear_region(self, min_bound=None, max_bound=None):
        """
        Create a new region and add it to the plot widget. If no bounds are
        given, region is placed around the middle 50 percent of the displayed
        spectral axis.

        Parameters
        ----------
        min_bound : float
            Placement of the left edge of the region in axis units.
        max_bound : float
            Placement of the right edge of the region in axis units.
        """
        disp_axis = self.getAxis('bottom')
        mid_point = disp_axis.range[0] + (disp_axis.range[1] -
                                          disp_axis.range[0]) * 0.5
        region = LinearRegionItem(
            values=(min_bound or disp_axis.range[0] + mid_point * 0.75,
                    max_bound or disp_axis.range[1] - mid_point * 0.75))

        def _on_region_updated(new_region):
            # If the most recently selected region is already the currently
            # selected region, ignore and return
            if new_region == self._selected_region:
                return

            # De-select previous region
            if self._selected_region is not None:
                self._selected_region._on_region_selected(False)

            new_region._on_region_selected(True)

            # Listen to region move events
            new_region.sigRegionChanged.connect(
                self._on_region_changed)
            new_region.selected.connect(
                self._on_region_changed)

            # Set the region as the currently selected region
            self._selected_region = new_region

        # When this region is selected, update the stored pointer to the
        # current region and the displayed region bounds
        region.selected.connect(lambda: _on_region_updated(region))
        region.selected.emit(True)

        self.addItem(region)

        # Display the bounds in the upper-left hand corner of the plot
        self._on_region_changed()

    def _on_remove_linear_region(self):
        """Remove the selected linear region from the plot."""
        self.removeItem(self._selected_region)
        self._selected_region = None
        self._region_text_item.setText("")

    def set_units(self, data_unit, spectral_axis_unit):
        self._data_unit = data_unit
        self._spectral_axis_unit = spectral_axis_unit

        self._plot_item.setLabel('bottom', units=self.spectral_axis_unit)
        self._plot_item.setLabel('left', units=self.data_unit)

        self.autoRange()


class UnitChangeDialog(QDialog):
    def __init__(self, plot_widget, *args, **kwargs):
        super(UnitChangeDialog, self).__init__(*args, **kwargs)

        # Load the ui dialog
        self.ui = loadUi(os.path.join(UI_PATH, "unit_change_dialog.ui"), self)

        # Load Units to be used in combobox (plus a Custom option)
        self._units = [u.m, u.cm, u.mm, u.um, u.nm, u.AA]
        self._units_titles = list(unit.long_names[0].title() for unit in self._units)

        # Holder values for current data unit and spectral axis unit
        self.current_data_unit = self._units_titles[0]
        self.current_spectral_axis_unit = self._units_titles[0]
        self.plot_widget = plot_widget

        # If the units in PlotWidget are not set, do not allow the user to click the OK button
        if self.plot_widget and self.plot_widget.data_unit and self.plot_widget.spectral_axis_unit:
            try:
                # Set the current data units to be the ones in plot_widget
                self.current_data_unit = u.Unit(self.plot_widget.data_unit).long_names[0].title()

                # Add current unit used by PlotWidget to the list [self._units] that fills the combobox
                if u.Unit(self.plot_widget.data_unit) not in self._units and \
                        self.current_data_unit not in self._units_titles:
                    self._units.append(u.Unit(self.plot_widget.data_unit))
                    self._units_titles.append(self.current_data_unit)

            except Exception as e:
                log.error(e)
                self.ui.buttonBox.button(QDialogButtonBox.Ok).setEnabled(False)
                
            try:
                # Set the current spectral_axis unit to be the ones in plot_widget
                self.current_spectral_axis_unit = u.Unit(self.plot_widget.spectral_axis_unit).long_names[0].title()

                # Add current unit used by PlotWidget to the list [self._units] that fills the combobox
                if u.Unit(self.plot_widget.spectral_axis_unit) not in self._units and \
                        self.current_spectral_axis_unit not in self._units_titles:
                    self._units.append(u.Unit(self.plot_widget.spectral_axis_unit))
                    self._units_titles.append(self.current_spectral_axis_unit)

            except Exception as e:
                log.error(e)
                self.ui.buttonBox.button(QDialogButtonBox.Ok).setEnabled(False)
                
        else:
            self.ui.buttonBox.button(QDialogButtonBox.Ok).setEnabled(False)

        # This gives the user the option to use their own units. These units are checked by u.Unit()
        # and PlotDataItem.is_spectral_axis_unit_compatible(spectral_axis_unit) and
        # PlotDataItem.is_data_unit_compatible(data_unit)
        self._units_titles.append("Custom")

        self.setup_ui()
        self.setup_connections()

    def setup_ui(self):
        """Setup the PyQt UI for this dialog."""
        # Find the current unit in the list used to fill the combobox and set it as the current text
        self.ui.comboBox_spectral.addItems(self._units_titles)
        index = self._units_titles.index(self.current_spectral_axis_unit)
        self.ui.comboBox_spectral.setCurrentIndex(index) if index > 0 else False
        self.ui.label_convert_spectral.setText("Convert X axis units from {} to: ".format(self.current_spectral_axis_unit))

        # Find the current unit in the list used to fill the combobox and set it as the current text
        self.ui.comboBox_units.addItems(self._units_titles)
        index = self._units_titles.index(self.current_data_unit)
        self.ui.comboBox_units.setCurrentIndex(index) if index > 0 else False
        self.ui.label_convert_units.setText("Convert Y axis units from {} to: ".format(self.current_data_unit))

        # Hide custom unit options until it is chosen in the combobox
        self.ui.line_custom_spectral.hide()
        self.ui.label_valid_spectral.hide()

        self.ui.line_custom_units.hide()
        self.ui.label_valid_units.hide()

        # TODO: Implement option to preview the effect unit change will have on data
        self.ui.label_preview.hide()
        self.ui.label_preview_values.hide()

    def setup_connections(self):
        """Setup signal/slot connections for this dialog."""
        self.ui.comboBox_spectral.currentTextChanged.connect(lambda: self.on_combobox_change("X"))
        self.ui.line_custom_spectral.textChanged.connect(lambda: self.on_line_custom_units_change("X"))
        
        self.ui.comboBox_units.currentTextChanged.connect(lambda: self.on_combobox_change("Y"))
        self.ui.line_custom_units.textChanged.connect(lambda: self.on_line_custom_units_change("Y"))

        self.ui.buttonBox.button(QDialogButtonBox.Ok).clicked.connect(self.on_accepted)
        self.ui.buttonBox.button(QDialogButtonBox.Cancel).clicked.connect(self.on_canceled)

    def on_combobox_change(self, axis):
        """Called when the text of the unit combo box has changed."""
        # If 'Custom', show validation label and line for entering units
        # The X axis corresponds to plot_data_item.spectral_axis_unit
        # The Y axis corresponds to plot_data_item.data_unit
        if axis == "X":
            combobox = self.ui.comboBox_spectral
            line_custom = self.ui.line_custom_spectral
            label_valid = self.ui.label_valid_spectral
        elif axis == "Y":
            combobox = self.ui.comboBox_units
            line_custom = self.ui.line_custom_units
            label_valid = self.ui.label_valid_units

        if combobox.currentText() == "Custom":
            line_custom.show()
            label_valid.show()
            label_valid.setText("Enter custom units")
            label_valid.setStyleSheet('color: green')

        else:
            line_custom.hide()
            label_valid.hide()

    def on_line_custom_units_change(self, axis):
        """Called when the text of the custom units textbox has changed."""
        # The X axis corresponds to plot_data_item.spectral_axis_unit
        # The Y axis corresponds to plot_data_item.data_unit
        if axis == "X":
            line_custom = self.ui.line_custom_spectral
            label_valid = self.ui.label_valid_spectral
        elif axis == "Y":
            line_custom = self.ui.line_custom_units
            label_valid = self.ui.label_valid_units

        # If Unit enter line is empty
        if line_custom.text() in ["", " "]:
            label_valid.setText("Enter custom units")
            label_valid.setStyleSheet('color: green')

            # Does not allow user to enter multiple spaces as valid unit
            if line_custom.text() == " ":
                line_custom.setText("")
            return

        # Try to enter the custom units
        try:
            u.Unit(line_custom.text())
            label_valid.setStyleSheet('color: green')
            label_valid.setText("{} is Valid".format(line_custom.text()))

        except Exception as e:
            # Take error message, break it up, and take the suggestions part and show it to the user
            log.debug(e)
            err = str(e)
            if "Did you mean " in err:
                similar_valid_units = err.split("Did you mean ")[1][:-1]
                label_valid.setText("Invalid, try: {}".format(similar_valid_units))
            else:
                label_valid.setText("Invalid")

            label_valid.setStyleSheet('color: red')

    def on_accepted(self):
        """Called when the user clicks the "Ok" button of the dialog."""
        if self.ui.comboBox_units.currentText() == "Custom":
            
            # Try to enter the custom units
            try:
                u.Unit(self.ui.line_custom_units.text())
            except Exception as e:
                log.warning("DID NOT CHANGE UNITS. {}".format(e))
                self.close()
                return False

            # If there are no units, just close the dialog and return False
            if self.ui.line_custom_units.text() in ["", " "]:
                log.warning("No custom units entered, units did not change")
                self.close()
                return False

            # Converts the data_unit to something that can be used by PlotWidget
            self.current_data_unit = self.line_custom_units.text()
            data_unit_formatted = u.Unit(self.current_data_unit).to_string()

            # Checks to make sure data_unit is compatible
            for plot_data_item in self.plot_widget.listDataItems():
                if not plot_data_item.is_data_unit_compatible(data_unit_formatted):
                    log.warning("DID NOT CHANGE UNITS. {} NOT COMPATIBLE".format(data_unit_formatted))
                    self.close()
                    return False

            # Set new units
            self.plot_widget.data_unit = data_unit_formatted

        else:
            # Converts the data_unit to something that can be used by PlotWidget
            self.current_data_unit = self.ui.comboBox_units.currentText()
            current_data_unit_in_u = self._units[self._units_titles.index(self.current_data_unit)]
            data_unit_formatted = u.Unit(current_data_unit_in_u).to_string()

            # Checks to make sure data_unit is compatible
            for plot_data_item in self.plot_widget.listDataItems():
                if not plot_data_item.is_data_unit_compatible(data_unit_formatted):
                    log.warning("DID NOT CHANGE UNITS. {} NOT COMPATIBLE".format(data_unit_formatted))
                    self.close()
                    return False

            # Set new units
            self.plot_widget.data_unit = data_unit_formatted

        if self.ui.comboBox_spectral.currentText() == "Custom":

            # Try to enter the custom units
            try:
                u.Unit(self.ui.line_custom_spectral.text())
            except Exception as e:
                log.warning("DID NOT CHANGE UNITS. {}".format(e))
                self.close()
                return False

            # If there are no units, just close the dialog and return False
            if self.ui.line_custom_spectral.text() in ["", " "]:
                log.warning("No custom units entered, units did not change")
                self.close()
                return False

            # Converts the spectral_axis_unit to something that can be used by PlotWidget
            self.current_spectral_axis_unit = self.line_custom_spectral.text()
            spectral_axis_unit_formatted = u.Unit(self.current_spectral_axis_unit).to_string()

            # Checks to make sure spectral_axis_unit is compatible
            for plot_data_item in self.plot_widget.listDataItems():
                if not plot_data_item.is_spectral_axis_unit_compatible(spectral_axis_unit_formatted):
                    log.warning("DID NOT CHANGE UNITS. {} NOT COMPATIBLE".format(spectral_axis_unit_formatted))
                    self.close()
                    return False

            # Set new units
            self.plot_widget.spectral_axis_unit = spectral_axis_unit_formatted

        else:
            # Converts the spectral_axis_unit to something that can be used by PlotWidget
            self.current_spectral_axis_unit = self.ui.comboBox_spectral.currentText()
            current_spectral_axis_unit_in_u = self._units[self._units_titles.index(self.current_spectral_axis_unit)]
            spectral_axis_unit_formatted = u.Unit(current_spectral_axis_unit_in_u).to_string()

            # Checks to make sure spectral_axis_unit is compatible
            for plot_data_item in self.plot_widget.listDataItems():
                if not plot_data_item.is_spectral_axis_unit_compatible(spectral_axis_unit_formatted):
                    log.warning("DID NOT CHANGE UNITS. {} NOT COMPATIBLE".format(spectral_axis_unit_formatted))
                    self.close()
                    return False

            # Set new units
            self.plot_widget.spectral_axis_unit = spectral_axis_unit_formatted

        self.close()
        return True

    def on_canceled(self):
        """Called when the user clicks the "Cancel" button of the dialog."""
        self.close()<|MERGE_RESOLUTION|>--- conflicted
+++ resolved
@@ -7,14 +7,9 @@
 import qtawesome as qta
 
 from qtpy.QtCore import Property, QEvent, QModelIndex, QObject, Qt, Signal
-<<<<<<< HEAD
 from qtpy.QtWidgets import (QAction, QListWidget, QMainWindow, QMdiSubWindow,
                             QMenu, QSizePolicy, QWidget, QDialog, QDialogButtonBox,
                             QToolButton, QWidgetAction, QColorDialog, QMessageBox)
-=======
-from qtpy.QtWidgets import (QAction, QListWidget, QMainWindow, QMdiSubWindow, QDialog,
-                            QToolButton, QSizePolicy, QWidget, QMenu, QWidgetAction, QColorDialog, QMessageBox, QDialogButtonBox)
->>>>>>> 7c111759
 from qtpy.uic import loadUi
 
 from ..core.items import PlotDataItem
@@ -470,13 +465,7 @@
                 self.autoRange()
 
             # Emit a plot added signal
-<<<<<<< HEAD
-            # self.plot_removed.emit()
-            self.plot_removed.emit(plot_data_item)
-            self.plot_removed.emit(plot_data_item)
-=======
             self.plot_removed.emit(item)
->>>>>>> 7c111759
 
     def _on_region_changed(self):
         """
