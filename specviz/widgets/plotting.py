--- conflicted
+++ resolved
@@ -1,4 +1,3 @@
-import logging
 import os
 
 import astropy.units as u
@@ -6,17 +5,10 @@
 import logging
 import pyqtgraph as pg
 import qtawesome as qta
-<<<<<<< HEAD
-from astropy import units as u
-
-from qtpy.QtWidgets import QMainWindow, QMdiSubWindow, QListWidget, QAction, QDialog, QDialogButtonBox
-from qtpy.QtCore import Property, QModelIndex, QObject, Qt, Signal, QEvent
-from qtpy.QtWidgets import QAction, QListWidget, QMainWindow, QMdiSubWindow, QMenu, QWidget, QSizePolicy
-=======
+
 from qtpy.QtCore import Property, QEvent, QModelIndex, QObject, Qt, Signal
 from qtpy.QtWidgets import (QAction, QListWidget, QMainWindow, QMdiSubWindow,
                             QMenu, QSizePolicy, QWidget)
->>>>>>> 410571b2
 from qtpy.uic import loadUi
 
 from ..core.items import PlotDataItem
@@ -349,9 +341,59 @@
                 self.autoRange()
 
             # Emit a plot added signal
-<<<<<<< HEAD
             self.plot_removed.emit()
             self.plot_removed.emit(plot_data_item)
+            self.plot_removed.emit(plot_data_item)
+
+    def _on_region_changed(self):
+        # When the currently select region is changed, update the displayed
+        # minimum and maximum values
+        self._region_text_item.setText(
+            "Region: ({:0.5g}, {:0.5g})".format(
+                *(self._selected_region.getRegion() * u.Unit(self.spectral_axis_unit or ""))
+                ))
+
+    def _on_add_linear_region(self):
+        """
+        Create a new region and add it to the plot widget.
+        """
+        disp_axis = self.getAxis('bottom')
+        mid_point = disp_axis.range[0] + (disp_axis.range[1] - disp_axis.range[0]) * 0.5
+        region = LinearRegionItem(values=(disp_axis.range[0] + mid_point * 0.75,
+                                          disp_axis.range[1] - mid_point * 0.75))
+
+        def _on_region_updated(new_region):
+            # If the most recently selected region is already the currently
+            # selected region, ignore and return
+            if new_region == self._selected_region:
+                return
+
+            # De-select previous region
+            if self._selected_region is not None:
+                self._selected_region._on_region_selected(False)
+
+            new_region._on_region_selected(True)
+
+            # Listen to region move events
+            new_region.sigRegionChanged.connect(
+                self._on_region_changed)
+            new_region.selected.connect(
+                self._on_region_changed)
+
+            # Set the region as the currently selected region
+            self._selected_region = new_region
+
+        # When this region is selected, update the stored pointer to the
+        # current region and the displayed region bounds
+        region.selected.connect(lambda: _on_region_updated(region))
+        region.selected.emit(True)
+
+        self.addItem(region)
+
+    def _on_remove_linear_region(self):
+        self.removeItem(self._selected_region)
+        self._selected_region = None
+        self._region_text_item.setText("")
 
 
 class UnitChangeDialog(QDialog):
@@ -454,57 +496,4 @@
 
     def on_canceled(self):
         """Called when the user clicks the "Cancel" button of the dialog."""
-        self.close()
-=======
-            self.plot_removed.emit(plot_data_item)
-
-    def _on_region_changed(self):
-        # When the currently select region is changed, update the displayed
-        # minimum and maximum values
-        self._region_text_item.setText(
-            "Region: ({:0.5g}, {:0.5g})".format(
-                *(self._selected_region.getRegion() * u.Unit(self.spectral_axis_unit or ""))
-                ))
-
-    def _on_add_linear_region(self):
-        """
-        Create a new region and add it to the plot widget.
-        """
-        disp_axis = self.getAxis('bottom')
-        mid_point = disp_axis.range[0] + (disp_axis.range[1] - disp_axis.range[0]) * 0.5
-        region = LinearRegionItem(values=(disp_axis.range[0] + mid_point * 0.75,
-                                          disp_axis.range[1] - mid_point * 0.75))
-
-        def _on_region_updated(new_region):
-            # If the most recently selected region is already the currently
-            # selected region, ignore and return
-            if new_region == self._selected_region:
-                return
-
-            # De-select previous region
-            if self._selected_region is not None:
-                self._selected_region._on_region_selected(False)
-
-            new_region._on_region_selected(True)
-
-            # Listen to region move events
-            new_region.sigRegionChanged.connect(
-                self._on_region_changed)
-            new_region.selected.connect(
-                self._on_region_changed)
-
-            # Set the region as the currently selected region
-            self._selected_region = new_region
-
-        # When this region is selected, update the stored pointer to the
-        # current region and the displayed region bounds
-        region.selected.connect(lambda: _on_region_updated(region))
-        region.selected.emit(True)
-
-        self.addItem(region)
-
-    def _on_remove_linear_region(self):
-        self.removeItem(self._selected_region)
-        self._selected_region = None
-        self._region_text_item.setText("")
->>>>>>> 410571b2
+        self.close()