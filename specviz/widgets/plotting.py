import sys
import os
import logging

import astropy.units as u
import numpy as np
import pyqtgraph as pg
import qtawesome as qta
from qtpy.QtCore import Signal, QEvent
from qtpy.QtWidgets import (QColorDialog, QMainWindow, QMdiSubWindow,
                            QMessageBox, QErrorMessage, QWidget)
from qtpy.uic import loadUi

from astropy.units import Quantity

from .custom import LinearRegionItem
from ..core.items import PlotDataItem
from ..core.models import PlotProxyModel

from .linelists_window import LineListsWindow
from ..core.linelist import ingest
from ..core.linelist import LineList, WAVELENGTH_COLUMN, ID_COLUMN
from .line_labels_plotter import LineLabelsPlotter


class PlotWindow(QMdiSubWindow):
    """
    Displayed plotting subwindow available in the `QMdiArea`.
    """
    def __init__(self, model, *args, **kwargs):
        super(PlotWindow, self).__init__(*args, **kwargs)
        # Hide the icon in the title bar
        self.setWindowIcon(qta.icon('fa.circle', opacity=0))

        # The central widget of the sub window will be a main window so that it
        # can support having tab bars
        self._central_widget = QMainWindow()
        self.setWidget(self._central_widget)

        loadUi(os.path.join(os.path.dirname(__file__), "ui", "plot_window.ui"),
               self._central_widget)

        # The central widget of the main window widget will be the plot
        self._model = model
        self._current_item_index = None

        self._plot_widget = PlotWidget(model=self._model)
        self._plot_widget.plotItem.setMenuEnabled(False)

        self._central_widget.setCentralWidget(self._plot_widget)

        # Setup connections
        self._central_widget.linear_region_action.triggered.connect(
            self.plot_widget._on_add_linear_region)
        self._central_widget.remove_region_action.triggered.connect(
            self.plot_widget._on_remove_linear_region)
        self._central_widget.change_color_action.triggered.connect(
            self._on_change_color)
        self._central_widget.line_labels_action.triggered.connect(
            self._on_line_labels)

        self._central_widget.reset_view_action.triggered.connect(
            lambda: self.plot_widget.autoRange())

    @property
    def tool_bar(self):
        return self._central_widget.tool_bar

    @property
    def current_item(self):
        if self._current_item_index is not None:
            return self.proxy_model.item_from_index(self._current_item_index)

    @property
    def plot_widget(self):
        return self._plot_widget

    @property
    def proxy_model(self):
        return self.plot_widget.proxy_model

    def _on_current_item_changed(self, current_idx, prev_idx):
        self._current_item_index = current_idx

    def _on_change_color(self):
        """
        Listens for color changed events in plot windows, gets the currently
        selected item in the data list view, and changes the stored color
        value.
        """
        # If there is no currently selected rows, raise an error
        if self.current_item is None:
            message_box = QMessageBox()
            message_box.setText("No item selected, cannot change color.")
            message_box.setIcon(QMessageBox.Warning)
            message_box.setInformativeText(
                "There is currently no item selected. Please select an item "
                "before changing its plot color.")

            message_box.exec()
            return

        color = QColorDialog.getColor()

        if color.isValid():
            self.current_item.color = color.name()

    def _on_line_labels(self):
        self._plot_widget._show_linelists_window()


class PlotWidget(pg.PlotWidget):
    """
    The Qt widget housing all aspects of a single plot window. This includes
    axes, plot data items, labels, etc.

    Upon initialization of a new plot widget, items from the
    :class:`~specviz.core.models.DataListModel` are added to the plot. The
    first item that is added defines the units for the entire plot. Subsequent
    data items will attempt to have their units converted.

    Parameters
    ----------
    title : str
        The title of this particular plot window.
    model : :class:`~specviz.core.models.DataListModel`
        The core model for this specviz instance. This will be referenced
        through a proxy model when used for plotting.
    visible : bool, optional
        This overrides the individual plot data item visibility on
        initialization of the plot widget.

    Signals
    -------
    plot_added : None
        Fired when a plot data item has been added to the plot widget.
    plot_removed : None
        Fired when a plot data item has been removed from the plot widget.
    roi_moved : Signal
        Fired when region is moved. Delivers the range of region as tuple.
    roi_removed : Signal
        Fired when region is removed. Delivers the region removed.
    """
    plot_added = Signal(PlotDataItem)
    plot_removed = Signal(PlotDataItem)

    roi_moved = Signal(u.Quantity)
    roi_removed = Signal(LinearRegionItem)

    mouse_enterexit = Signal(QEvent.Type)
    dismiss_linelists_window = Signal(bool)
    erase_linelabels = Signal(pg.PlotWidget)

    def __init__(self, title=None, model=None, visible=True, *args, **kwargs):
        super(PlotWidget, self).__init__(*args, **kwargs)
        self._title = title or "Untitled Plot"
        self._plot_item = self.getPlotItem()
        self._visible = visible

        # Define labels for axes
        self._plot_item.setLabel('bottom', text='')
        self._plot_item.setLabel('left', text='')

        # Store current select region
        self._selected_region = None

        # Setup select region labels
        self._region_text_item = pg.TextItem(color="k")
        self.addItem(self._region_text_item, ignoreBounds=True)
        self._region_text_item.setParentItem(self.getViewBox())

        # Removes ability to automatically change units to match science notation
        self.getAxis('bottom').enableAutoSIPrefix(False)
        self.getAxis('left').enableAutoSIPrefix(False)

        # Store the unit information for this plot. This is defined by the
        # first data set that gets plotted. All other data sets will attempt
        # to be converted to these units.
        self._data_unit = None
        self._spectral_axis_unit = None

        # Cache a reference to the model object that's attached to the parent
        self._proxy_model = PlotProxyModel(model)

        # Set default axes ranges
        self.setRange(xRange=(0, 1), yRange=(0, 1))

        # Show grid lines
        self.showGrid(x=True, y=True, alpha=0.25)

        # Line label plot control.
        self.linelist_window = None
        self._is_selected = True

        # Listen for model events to add/remove items from the plot
        self.proxy_model.rowsInserted.connect(self._check_unit_compatibility)
        self.proxy_model.rowsAboutToBeRemoved.connect(
            lambda idx: self.remove_plot(index=idx))

        self.plot_added.connect(self.check_plot_compatibility)
        self.plot_removed.connect(self.check_plot_compatibility)
        self.dismiss_linelists_window.connect(self._dismiss_linelists_window)

    @property
    def title(self):
        return self._title

    @property
    def proxy_model(self):
        return self._proxy_model

    @property
    def data_unit(self):
        return self._data_unit

    @property
    def spectral_axis_unit(self):
        return self._spectral_axis_unit

    @data_unit.setter
    def data_unit(self, value):
        for plot_data_item in self.listDataItems():
            if plot_data_item.is_data_unit_compatible(value):
                plot_data_item.data_unit = value

                # Re-initialize plot to update the displayed values and
                # adjust ranges of the displayed axes
                # TODO: Changed this to data_unit from spectral_axis_unit
                self.initialize_plot(data_unit=value)
            else:
                # Technically, this should not occur, but in the unforseen
                # case that it does, remove the plot and log an error
                self.remove_plot(item=plot_data_item)
                logging.error("Removing plot '%s' due to incompatible units "
                              "('%s' and '%s').",
                              plot_data_item.data_item.name,
                              plot_data_item.data_unit, value)

    @spectral_axis_unit.setter
    def spectral_axis_unit(self, value):
        for plot_data_item in self.listDataItems():
            if plot_data_item.is_spectral_axis_unit_compatible(value):
                plot_data_item.spectral_axis_unit = value

                # Re-initialize plot to update the displayed values and
                # adjust ranges of the displayed axes
                self.initialize_plot(spectral_axis_unit=value)
            else:
                # Technically, this should not occur, but in the unforseen
                # case that it does, remove the plot and log an error
                self.remove_plot(item=plot_data_item)
                logging.error("Removing plot '%s' due to incompatible units "
                              "('%s' and '%s').",
                              plot_data_item.data_item.name,
                              plot_data_item.spectral_axis_unit, value)

    @property
    def selected_region(self):
        """Returns currently selected region object."""
        return self._selected_region

    @property
    def selected_region_bounds(self):
        """
        Returns the bounds of the currently selected region as a tuple of
        quantities.
        """
        if self.selected_region is not None:
            return self.selected_region.getRegion() * u.Unit(
                self.spectral_axis_unit or "")

    @property
    def region_mask(self):
        mask = np.ones(layer.masked_dispersion.shape, dtype=bool)
        mask_holder = []

        for roi in rois:
            # roi_shape = roi.parentBounds()
            # x1, y1, x2, y2 = roi_shape.getCoords()
            x1, x2 = roi.getRegion()

            mask = (container.layer.masked_dispersion.data.value >= x1) & \
                   (container.layer.masked_dispersion.data.value <= x2)

            mask_holder.append(mask)

        if len(mask_holder) > 0:
            mask = reduce(np.logical_or, mask_holder)
            mask = reduce(np.logical_and, [container.layer.layer_mask, mask])

        return mask

    def on_item_changed(self, item):
        """
        Called when the user clicks the item's checkbox.
        """
        source_index = self.proxy_model.sourceModel().indexFromItem(item)
        proxy_index = self.proxy_model.mapFromSource(source_index)

        plot_data_item = self.proxy_model.item_from_index(proxy_index)

        # Re-evaluate plot unit compatibilities
        self.check_plot_compatibility()

        if plot_data_item.visible:
            if plot_data_item not in self.listDataItems():
                logging.info("Adding plot %s", item.name)
                self.add_plot(item=plot_data_item,
                              visible=True,
                              initialize=len(self.listDataItems()) == 0)
        else:
            if plot_data_item in self.listDataItems():
                logging.info("Removing plot %s", item.name)
                self.remove_plot(item=plot_data_item)

    def check_plot_compatibility(self):
        for i in range(self.proxy_model.sourceModel().rowCount()):
            model_item = self.proxy_model.sourceModel().item(i)
            source_index = self.proxy_model.sourceModel().indexFromItem(model_item)
            proxy_index = self.proxy_model.mapFromSource(source_index)

            if not proxy_index.isValid():
                continue

            plot_data_item = self.proxy_model.item_from_index(proxy_index)

            if self.data_unit is None and self.spectral_axis_unit is None or \
                    plot_data_item.are_units_compatible(
                        self.spectral_axis_unit, self.data_unit):
                plot_data_item.data_item.setEnabled(True)
            else:
                plot_data_item.visible = False
                plot_data_item.data_item.setEnabled(False)

    def _check_unit_compatibility(self, index, first=None, last=None):
        if not index.isValid():
            return

        plot_data_item = self.proxy_model.item_from_index(index)

        if not plot_data_item.are_units_compatible(self.spectral_axis_unit,
                                                   self.data_unit):
            plot_data_item.setEnabled(False)

    def add_plot(self, item=None, index=None, visible=True, initialize=False):
        """
        Adds a plot data item given an index in the current plot sub
        window's proxy model, or if given the item explicitly.

        Parameters
        ----------
        item : :class:`~specviz.core.items.PlotDataItem`
            The item in the proxy model to add to this plot.
        index : :class:`~qtpy.QtCore.QModelIndex`
            The index in the model of the data item associated with this plot.
        visible : bool
            Sets the initial visibility state of this plot item.
        initialize : bool
            Whether the plot should re-evaluate axis labels and re-configure
            axis bounds.
        """
        if item is None:
            # Retrieve the data item from the model
            item = self._proxy_model.item_from_index(index)
            item.visible = visible or self._visible

        if item.are_units_compatible(self.spectral_axis_unit,
                                               self.data_unit):
            item.data_unit = self.data_unit
            item.spectral_axis_unit = self.spectral_axis_unit
        else:
            item.reset_units()

        # Include uncertainty item
        if item.uncertainty is not None:
            self.addItem(item.error_bar_item)

        self.addItem(item)

        if initialize:
            self.initialize_plot(item.data_unit,
                                 item.spectral_axis_unit)

        # Emit a plot added signal
        self.plot_added.emit(item)

    def initialize_plot(self, data_unit=None, spectral_axis_unit=None):
        """
        Routine to re-configure the display settings of the plot to fit the
        plotted data and re-assess the physical type and unit information of
        the data.

        Parameters
        ----------
        data_unit : str or :class:`~astropy.units.Unit`
            The data unit used for the display of the y axis.
        spectral_axis_unit : str or :class:`~astropy.units.Unit`
            The spectral axis unit used for the display of the x axis.
        """
        # We need to be careful here to explicitly check the data_unit against
        # None since it may also be '' which is a valid dimensionless unit.
        self._data_unit = self._data_unit if data_unit is None else data_unit
        self._spectral_axis_unit = spectral_axis_unit or self._spectral_axis_unit

        # Deal with dispersion units
        dispersion_unit = u.Unit(self.spectral_axis_unit or "")

        if dispersion_unit.physical_type == 'length':
            self._plot_item.setLabel('bottom', "Wavelength", units=dispersion_unit)
        elif dispersion_unit.physical_type == 'frequency':
            self._plot_item.setLabel('bottom', "Frequency", units=dispersion_unit)
        elif dispersion_unit.physical_type == 'energy':
            self._plot_item.setLabel('bottom', "Energy", units=dispersion_unit)
        else:
            self._plot_item.setLabel('bottom', "Dispersion", units=dispersion_unit)

        # Deal with data units
        data_unit = u.Unit(self.data_unit or "")

        if data_unit.physical_type == 'spectral flux density':
            self._plot_item.setLabel('left', "Flux Density", units=data_unit)
        else:
            self._plot_item.setLabel('left', "Flux", units=data_unit)

        self.autoRange()

    def remove_plot(self, item=None, index=None, start=None, end=None):
        """
        Removes a plot data item given an index in the current plot sub
        window's proxy model.

        Parameters
        ----------
        item : :class:`~specviz.core.items.PlotDataItem`
            The item in the proxy model to remove from this plot.
        index : :class:`~qtpy.QtCore.QModelIndex`
            The index in the model of the data item associated with this plot.
        start : int
            The starting index in the model item list.
        end : int
            The ending index in the model item list.
        """
        if item is None and index is not None:
            if not index.isValid():
                print("Index not valid", index.row())
                return

            # Retrieve the data item from the proxy model
            item = self.proxy_model.item_from_index(index)

        if item is not None:
            # Since we've removed the plot, ensure that its visibility state
            # had been changed as well
            item.visible = False

            # Remove plot data item from this plot
            self.removeItem(item)

            # Remove plot error bars
            if item.uncertainty is not None:
                self.removeItem(item.error_bar_item)

            # If there are no current plots, reset unit information for plot
            if len(self.listDataItems()) == 0:
                self._data_unit = None
                self._spectral_axis_unit = None

                self._plot_item.setLabel('bottom', "", units="")
                self._plot_item.setLabel('left', "", units="")

                # Reset the plot axes
                self.setRange(xRange=(0, 1), yRange=(0, 1))
            # elif len(self.listDataItems()) == 1:
            #     self.autoRange()

            # Emit a plot removed signal
            self.plot_removed.emit(item)

    def clear_plots(self):
        for item in self.listDataItems():
            if isinstance(item, PlotDataItem):
                self.remove_plot(item=item)

    def _on_region_changed(self):
        """
        Updates the displayed minimum and maximum values when the currently
        selected region is changed.
        """
        self._region_text_item.setText(
            "Region: ({:0.5g}, {:0.5g})".format(*self.selected_region_bounds))

        # Check for color theme changes

        self.roi_moved.emit(self.selected_region_bounds)

    def _on_add_linear_region(self, min_bound=None, max_bound=None):
        """
        Create a new region and add it to the plot widget. If no bounds are
        given, region is placed around the middle 50 percent of the displayed
        spectral axis.

        Parameters
        ----------
        min_bound : float
            Placement of the left edge of the region in axis units.
        max_bound : float
            Placement of the right edge of the region in axis units.
        """
        disp_axis = self.getAxis('bottom')
        mid_point = disp_axis.range[0] + (disp_axis.range[1] -
                                          disp_axis.range[0]) * 0.5
        disp_range = disp_axis.range[1] - disp_axis.range[0]

        region = LinearRegionItem(
            values=(min_bound or (mid_point - disp_range*0.3),
                    max_bound or (mid_point + disp_range*0.3)))

        def _on_region_updated(new_region):
            # If the most recently selected region is already the currently
            # selected region, ignore and return
            if new_region == self._selected_region:
                return

            # De-select previous region
            if self._selected_region is not None:
                self._selected_region._on_region_selected(False)

            new_region._on_region_selected(True)

            # Listen to region move events
            new_region.sigRegionChanged.connect(
                self._on_region_changed)
            new_region.selected.connect(
                self._on_region_changed)

            # Set the region as the currently selected region
            self._selected_region = new_region

        # When this region is selected, update the stored pointer to the
        # current region and the displayed region bounds
        region.selected.connect(lambda: _on_region_updated(region))
        region.selected.emit(True)

        self.addItem(region)

        # Display the bounds in the upper-left hand corner of the plot
        self._on_region_changed()

    def _on_remove_linear_region(self):
        """Remove the selected linear region from the plot."""
        roi = self._selected_region
        self.removeItem(self._selected_region)
        self._selected_region = None
        self._region_text_item.setText("")
        self.roi_removed.emit(roi)

<<<<<<< HEAD
=======
    def list_all_regions(self):
        """Get all region items in plot"""
        regions = []
        for item in self.items():
            if isinstance(item, LinearRegionItem):
                regions.append(item)
        return regions

    # --------  Line lists and line labels handling.

    # Finds the wavelength range spanned by the spectrum (or spectra)
    # at hand. The range will be used to bracket the set of lines
    # actually read from the line list table(s).

>>>>>>> 6eac366e
    def enterEvent(self, event):
        self.mouse_enterexit.emit(event.type())

    def leaveEvent(self, event):
        self.mouse_enterexit.emit(event.type())

    def _find_wavelength_range(self):
        # increasing dispersion values!
        amin = sys.float_info.max
        amax = 0.0

        for item in self.listDataItems():
            if isinstance(item, PlotDataItem):
                amin = min(amin, item.spectral_axis[0])
                amax = max(amax, item.spectral_axis[-1])

        amin = Quantity(amin, self.listDataItems()[0].spectral_axis_unit)
        amax = Quantity(amax, self.listDataItems()[0].spectral_axis_unit)

        return (amin, amax)

    def request_linelists(self, *args, **kwargs):
        self.waverange = self._find_wavelength_range()

        self.linelists = ingest(self.waverange)

        if len(self.linelists) == 0:
            error_dialog = QErrorMessage()
            error_dialog.showMessage('Units conversion not possible. '
                                     'Or, no line lists in internal library '
                                     'match wavelength range.')
            error_dialog.exec_()

    # @dispatch.register_listener("on_activated_window")
    def _set_selection_state(self, window):
        self._is_selected = window == self

        if self.linelist_window:
            if self._is_selected:
                self.linelist_window.show()
            else:
                self.linelist_window.hide()

    def _show_linelists_window(self, *args, **kwargs):
        if self._is_selected:
            if self.linelist_window is None:
                self.linelist_window = LineListsWindow(self)
                self.line_labels_plotter = LineLabelsPlotter(self)

                self.sigRangeChanged.connect(self.line_labels_plotter.process_zoom_signal)

            self.linelist_window.show()

    def _dismiss_linelists_window(self, close, **kwargs):
        if self._is_selected and self.linelist_window:
            if close:
                self.linelist_window.close()
                self.line_labels_plotter = None
                self.linelist_window = None
            else:
                self.linelist_window.hide()<|MERGE_RESOLUTION|>--- conflicted
+++ resolved
@@ -554,8 +554,6 @@
         self._region_text_item.setText("")
         self.roi_removed.emit(roi)
 
-<<<<<<< HEAD
-=======
     def list_all_regions(self):
         """Get all region items in plot"""
         regions = []
@@ -570,7 +568,6 @@
     # at hand. The range will be used to bracket the set of lines
     # actually read from the line list table(s).
 
->>>>>>> 6eac366e
     def enterEvent(self, event):
         self.mouse_enterexit.emit(event.type())
 
