# This file is used to configure the behavior of pytest when using the Astropy
# test infrastructure.
import time

from astropy.version import version as astropy_version
if astropy_version < '3.0':
    # With older versions of Astropy, we actually need to import the pytest
    # plugins themselves in order to make them discoverable by pytest.
    from astropy.tests.pytest_plugins import *
else:
    # As of Astropy 3.0, the pytest plugins provided by Astropy are
    # automatically made available when Astropy is installed. This means it's
    # not necessary to import them here, but we still need to import global
    # variables that are used for configuration.
    from astropy.tests.plugins.display import PYTEST_HEADER_MODULES, TESTED_VERSIONS

from astropy.tests.helper import enable_deprecations_as_exceptions

## Uncomment the following line to treat all DeprecationWarnings as
## exceptions. For Astropy v2.0 or later, there are 2 additional keywords,
## as follow (although default should work for most cases).
## To ignore some packages that produce deprecation warnings on import
## (in addition to 'compiler', 'scipy', 'pygments', 'ipykernel', and
## 'setuptools'), add:
##     modules_to_ignore_on_import=['module_1', 'module_2']
## To ignore some specific deprecation warning messages for Python version
## MAJOR.MINOR or later, add:
##     warnings_to_ignore_by_pyver={(MAJOR, MINOR): ['Message to ignore']}
# enable_deprecations_as_exceptions()

## Uncomment and customize the following lines to add/remove entries from
## the list of packages for which version numbers are displayed when running
## the tests. Making it pass for KeyError is essential in some cases when
## the package uses other astropy affiliated packages.
# try:
#     PYTEST_HEADER_MODULES['Astropy'] = 'astropy'
#     PYTEST_HEADER_MODULES['scikit-image'] = 'skimage'
#     del PYTEST_HEADER_MODULES['h5py']
# except (NameError, KeyError):  # NameError is needed to support Astropy < 1.0
#     pass

## Uncomment the following lines to display the version number of the
## package rather than the version number of Astropy in the top line when
## running the tests.
# import os
#
## This is to figure out the package version, rather than
## using Astropy's
# try:
#     from .version import version
# except ImportError:
#     version = 'dev'
#
# try:
#     packagename = os.path.basename(os.path.dirname(__file__))
#     TESTED_VERSIONS[packagename] = version
# except NameError:   # Needed to support Astropy <= 1.0.0
#     pass

import pytest
from .app import Application
@pytest.fixture(scope='session')
def specviz_gui():
    """
    for testing of specviz gui
    :return:
    """
    spec_app = Application([], skip_splash=True, dev=True)
<<<<<<< HEAD
    return spec_app
=======
    yield spec_app
    spec_app.quit()
>>>>>>> f11df663
<|MERGE_RESOLUTION|>--- conflicted
+++ resolved
@@ -66,9 +66,5 @@
     :return:
     """
     spec_app = Application([], skip_splash=True, dev=True)
-<<<<<<< HEAD
-    return spec_app
-=======
     yield spec_app
-    spec_app.quit()
->>>>>>> f11df663
+    spec_app.quit()