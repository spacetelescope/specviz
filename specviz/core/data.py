--- conflicted
+++ resolved
@@ -11,10 +11,7 @@
 # THIRD-PARTY
 import numpy as np
 from astropy.units import Quantity, LogQuantity, LogUnit, spectral_density, spectral
-<<<<<<< HEAD
 from py_expression_eval import Parser
-=======
-from ..third_party.py_expression_eval import Parser
 
 # FIXME: the latest developer version of Astropy removes OrderedDict which is needed by
 # the current release of specutils, so we hackily add OrderedDict back to astropy to
@@ -23,7 +20,6 @@
 from astropy import utils
 utils.OrderedDict = OrderedDict
 
->>>>>>> a8bc1b50
 from specutils.core.generic import Spectrum1DRef
 
 logging.basicConfig(level=logging.INFO)
