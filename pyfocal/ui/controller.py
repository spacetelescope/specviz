--- conflicted
+++ resolved
@@ -132,14 +132,9 @@
                 self.viewer.current_layer())
 
     def create_new_model(self):
-<<<<<<< HEAD
-        model = model_layer_manager.new_model(self.viewer.current_layer(),
-                                              self.viewer.current_model)
-=======
         model = model_manager.new_model(self.viewer.current_layer(),
                                         self.viewer.current_model)
 
->>>>>>> 85bed49d
         self.viewer.add_model_item(model)
 
     def save_model(self):
