# We set the language to c because python isn't supported on the MacOS X nodes
# on Travis. However, the language ends up being irrelevant anyway, since we
# install Python ourselves using conda.
language: c

os:
    - linux

# Setting sudo to false opts in to Travis-CI container-based builds.
sudo: false

# The apt packages below are needed for sphinx builds. A full list of packages
# that can be included can be found here:
#
# https://github.com/travis-ci/apt-package-whitelist/blob/master/ubuntu-precise

addons:
    apt:
        packages:
            - graphviz
            - texlive-latex-extra
            - dvipng

env:
    global:

        # The following versions are the 'default' for tests, unless
        # overridden underneath. They are defined here in order to save having
        # to repeat them for all configurations.
        - PYTHON_VERSION=3.6
        - NUMPY_VERSION=stable
        - ASTROPY_VERSION=stable
        - MAIN_CMD='python setup.py'
        - SETUP_CMD='test'
        - PIP_DEPENDENCIES=''
        - EVENT_TYPE='pull_request push'


        # List other runtime dependencies for the package that are available as
        # conda packages here.
        - CONDA_DEPENDENCIES=''

        # List other runtime dependencies for the package that are available as
        # pip packages here.
<<<<<<< HEAD
        - PIP_DEPENDENCIES='astropy pyqt5 pyqtgraph qtawesome qtpy git+https://github.com/astropy/specutils sphinx-astropy pytest-qt'
=======
        - PIP_DEPENDENCIES='pyqt5 pyqtgraph qtawesome qtpy git+https://github.com/astropy/specutils sphinx-astropy pytest-astropy pytest-qt'
>>>>>>> 0d20f18b

        # Conda packages for affiliated packages are hosted in channel
        # "astropy" while builds for astropy LTS with recent numpy versions
        # are in astropy-ci-extras. If your package uses either of these,
        # add the channels to CONDA_CHANNELS along with any other channels
        # you want to use.
        - CONDA_CHANNELS='astropy-ci-extras astropy'

        # If there are matplotlib or other GUI tests, uncomment the following
        # line to use the X virtual framebuffer.
        # - SETUP_XVFB=True

    matrix:
        # Make sure that egg_info works without dependencies
        - PYTHON_VERSION=3.5 SETUP_CMD='egg_info'
        - PYTHON_VERSION=3.6 SETUP_CMD='egg_info'


matrix:

    # Don't wait for allowed failures
    fast_finish: true

    include:
        # Try MacOS X
        - os: osx
          env: SETUP_CMD='test'

        # Do a coverage test.
        - os: linux
          env: SETUP_CMD='test --coverage'

        # Check for sphinx doc build warnings - we do this first because it
        # may run for a long time
        - os: linux
          env: SETUP_CMD='build_docs -w'

        # Now try Astropy dev with the latest Python and LTS with Python 2.7 and 3.x.
        - os: linux
          env: ASTROPY_VERSION=development
               EVENT_TYPE='pull_request push cron'
        - os: linux
          env: ASTROPY_VERSION=lts

        # Try all python versions and Numpy versions. Since we can assume that
        # the Numpy developers have taken care of testing Numpy with different
        # versions of Python, we can vary Python and Numpy versions at the same
        # time.

        - os: linux
          env: PYTHON_VERSION=3.5 NUMPY_VERSION=1.10
        - os: linux
          env: PYTHON_VERSION=3.5 NUMPY_VERSION=1.11
        - os: linux
          env: NUMPY_VERSION=1.12

        # Try numpy pre-release
        - os: linux
          env: NUMPY_VERSION=prerelease
               EVENT_TYPE='pull_request push cron'

        # Do a PEP8 test with pycodestyle
        - os: linux
          env: MAIN_CMD='pycodestyle specviz --count' SETUP_CMD=''

    allow_failures:
        # Do a PEP8 test with pycodestyle
        # (allow to fail unless your code completely compliant)
        - os: linux
          env: MAIN_CMD='pycodestyle specviz --count' SETUP_CMD=''

install:

    # We now use the ci-helpers package to set up our testing environment.
    # This is done by using Miniconda and then using conda and pip to install
    # dependencies. Which dependencies are installed using conda and pip is
    # determined by the CONDA_DEPENDENCIES and PIP_DEPENDENCIES variables,
    # which should be space-delimited lists of package names. See the README
    # in https://github.com/astropy/ci-helpers for information about the full
    # list of environment variables that can be used to customize your
    # environment. In some cases, ci-helpers may not offer enough flexibility
    # in how to install a package, in which case you can have additional
    # commands in the install: section below.

    - git clone --depth 1 git://github.com/astropy/ci-helpers.git
    - source ci-helpers/travis/setup_conda.sh

    # As described above, using ci-helpers, you should be able to set up an
    # environment with dependencies installed using conda and pip, but in some
    # cases this may not provide enough flexibility in how to install a
    # specific dependency (and it will not be able to install non-Python
    # dependencies). Therefore, you can also include commands below (as
    # well as at the start of the install section or in the before_install
    # section if they are needed before setting up conda) to install any
    # other dependencies.

script:
   - $MAIN_CMD $SETUP_CMD

after_success:
    # If coveralls.io is set up for this package, uncomment the line below.
    # The coveragerc file may be customized as needed for your package.
    # - if [[ $SETUP_CMD == *coverage* ]]; then coveralls --rcfile='specviz/tests/coveragerc'; fi<|MERGE_RESOLUTION|>--- conflicted
+++ resolved
@@ -42,11 +42,7 @@
 
         # List other runtime dependencies for the package that are available as
         # pip packages here.
-<<<<<<< HEAD
-        - PIP_DEPENDENCIES='astropy pyqt5 pyqtgraph qtawesome qtpy git+https://github.com/astropy/specutils sphinx-astropy pytest-qt'
-=======
         - PIP_DEPENDENCIES='pyqt5 pyqtgraph qtawesome qtpy git+https://github.com/astropy/specutils sphinx-astropy pytest-astropy pytest-qt'
->>>>>>> 0d20f18b
 
         # Conda packages for affiliated packages are hosted in channel
         # "astropy" while builds for astropy LTS with recent numpy versions
